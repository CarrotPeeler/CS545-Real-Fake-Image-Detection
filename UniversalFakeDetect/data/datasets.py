import os
import pickle
import random as rand
from io import BytesIO
from random import choice, random, shuffle

import cv2
import numpy as np
import torch
import torchvision.transforms as transforms
import torchvision.transforms.functional as TF
from PIL import Image, ImageFile
from scipy.ndimage.filters import gaussian_filter
from torch.utils.data import Dataset

ImageFile.LOAD_TRUNCATED_IMAGES = True


MEAN = {"imagenet": [0.485, 0.456, 0.406], "clip": [0.48145466, 0.4578275, 0.40821073]}

STD = {"imagenet": [0.229, 0.224, 0.225], "clip": [0.26862954, 0.26130258, 0.27577711]}


def recursively_read(rootdir, must_contain, exts=["png", "jpg", "JPEG", "jpeg"]):
    out = []
    for r, d, f in os.walk(rootdir):
        for file in f:
            if (file.split(".")[1] in exts) and (must_contain in os.path.join(r, file)):
                out.append(os.path.join(r, file))
    return out


def get_list(path, must_contain=""):
    if ".pickle" in path:
        with open(path, "rb") as f:
            image_list = pickle.load(f)
        image_list = [item for item in image_list if must_contain in item]
    else:
        image_list = recursively_read(path, must_contain)
    return image_list


class RealFakeDataset(Dataset):
    def __init__(self, opt, al_mode=None, init_idxs=None):
        rand.seed(opt.seed)
        assert opt.data_label in ["train", "val"]
        # assert opt.data_mode in ["ours", "wang2020", "ours_wang2020"]
        self.opt = opt
        self.data_label = opt.data_label
        self.al_mode = al_mode
        self.init_idxs = init_idxs

        if opt.data_mode == "ours":
            pickle_name = "train.pickle" if opt.data_label == "train" else "val.pickle"
            real_list = get_list(os.path.join(opt.real_list_path, pickle_name))
            fake_list = get_list(os.path.join(opt.fake_list_path, pickle_name))
        elif opt.data_mode == "wang2020":
            temp = "train/progan" if opt.data_label == "train" else "test/progan"
            real_list = get_list(os.path.join(opt.wang2020_data_path, temp), must_contain="0_real")
            fake_list = get_list(os.path.join(opt.wang2020_data_path, temp), must_contain="1_fake")
        elif opt.data_mode == "ours_wang2020":
            pickle_name = "train.pickle" if opt.data_label == "train" else "val.pickle"
            real_list = get_list(os.path.join(opt.real_list_path, pickle_name))
            fake_list = get_list(os.path.join(opt.fake_list_path, pickle_name))
            temp = "train/progan" if opt.data_label == "train" else "test/progan"
            real_list += get_list(
                os.path.join(opt.wang2020_data_path, temp), must_contain="0_real"
            )
            fake_list += get_list(
                os.path.join(opt.wang2020_data_path, temp), must_contain="1_fake"
            )
        elif opt.data_mode == "dip":
            if opt.data_label == "train":
                path = "ImageData/train"
                real_subdirs = ["afhq-v2", "cc3m", "ffhq"]
                fake_subdirs = [
                    "IFv1-CC1M/IFv1-dpmsolver++-50-1M",
                    "SDv15R-CC1M/SDv15R-dpmsolver-25-1M",
                    "stylegan3-80K/stylegan3-r-afhqv2-512x512",
                    "stylegan3-80K/stylegan3-r-ffhqu-1024x1024",
                    "stylegan3-80K/stylegan3-r-metfaces-1024x1024",
                    "stylegan3-80K/stylegan3-t-afhqv2-512x512",
                    "stylegan3-80K/stylegan3-t-ffhqu-1024x1024",
                    "stylegan3-80K/stylegan3-t-metfaces-1024x1024",
                ]

            else:
                path = "ImageData/val"
                real_subdirs = ["celeba-hq", "cc3m"]
                fake_subdirs = [
                    "cogview2-22K",
                    "IF-CC95K/IF-ddim-50-15K",
                    "IF-CC95K/IF-ddpm-50-15K",
                    "IF-CC95K/IF-dpmsolver++-10-15K",
                    "IF-CC95K/IF-dpmsolver++-25-15K",
                    "Midjourneyv5-5K",
                    "SDv15-CC30K/SDv15R-dpmsolver-25-15K",
                    "SDv21-CC15K/SDv2-dpmsolver-25-10K",
                    "stylegan3-60K/stylegan3-r-afhqv2-512x512",
                    "stylegan3-60K/stylegan3-t-afhqv2-512x512",
                    "stylegan3-60K/stylegan3-t-ffhqu-1024x1024",
                    "stylegan3-60K/stylegan3-t-metfaces-1024x1024",
                ]

            real_list, fake_list = [], []

            for r_subdir in real_subdirs:
                r_temp = f"{path}/{r_subdir}"
                r_list = get_list(os.path.join(opt.wang2020_data_path, r_temp))
                if opt.max_sample is not None and opt.uniform_sample:
                    shuffle(r_list)
                    r_list = r_list[0 : opt.max_sample]
                real_list.extend(r_list)

            for f_subdir in fake_subdirs:
                f_temp = f"{path}/{f_subdir}"
                f_list = get_list(os.path.join(opt.wang2020_data_path, f_temp))
                if opt.max_sample is not None and opt.uniform_sample:
                    shuffle(f_list)
                    f_list = f_list[0 : opt.max_sample]
                fake_list.extend(f_list)

        if opt.max_sample is not None and not opt.uniform_sample:
            if (opt.max_sample > len(real_list)) or (opt.max_sample > len(fake_list)):
                opt.max_sample = 100
                print("not enough images, max_sample falling to 100")
            shuffle(real_list)
            shuffle(fake_list)
            real_list = real_list[0 : opt.max_sample]
            fake_list = fake_list[0 : opt.max_sample]

        real_list, fake_list = np.ma.array(real_list), np.ma.array(fake_list)

        if opt.use_active_learning and al_mode is not None:
            if al_mode == "init":
                real_list, fake_list = real_list[init_idxs], fake_list[init_idxs]
            elif al_mode == "pool":
                real_list[init_idxs] = np.ma.masked
                real_list = real_list[real_list.mask == False]

                fake_list[init_idxs] = np.ma.masked
                fake_list = fake_list[fake_list.mask == False]

        # setting the labels for the dataset
        self.labels_dict = {}
        for i in real_list:
            self.labels_dict[i] = 0.0
        for i in fake_list:
            self.labels_dict[i] = 1.0

        self.total_list = np.concatenate([real_list.data, fake_list.data], axis=0)
        shuffle(self.total_list)
        if opt.isTrain:
            crop_func = transforms.RandomCrop(opt.cropSize)
        elif opt.no_crop:
            crop_func = DoNothing()
        else:
            crop_func = transforms.CenterCrop(opt.cropSize)

        if opt.isTrain and not opt.no_flip:
            flip_func = transforms.RandomHorizontalFlip()
        else:
            flip_func = DoNothing()
        if not opt.isTrain and opt.no_resize:
            rz_func = DoNothing()
        else:
            rz_func = CustomResize(opt)

        stat_from = "imagenet" if opt.arch.lower().startswith("imagenet") else "clip"

        print("mean and std stats are from: ", stat_from)
        if "2b" not in opt.arch:
            print("using Official CLIP's normalization")
            self.transform = transforms.Compose(
                [
                    rz_func,
                    DataAugment(opt),
                    crop_func,
                    flip_func,
                    transforms.ToTensor(),
                    transforms.Normalize(mean=MEAN[stat_from], std=STD[stat_from]),
                ]
            )
        else:
            print("Using CLIP 2B transform")
            self.transform = None  # will be initialized in trainer.py

    def __len__(self):
        return len(self.total_list)

    def __getitem__(self, idx):
        img_path = self.total_list[idx]
        label = self.labels_dict[img_path]
        img = Image.open(img_path).convert("RGB")
<<<<<<< HEAD
        img = self.transform(img) 
=======
        img = self.transform(img)
>>>>>>> c49aa766
        # shift all pool sample idxs by the size of the init dataset; prevents idx collision for dataset concatenation
        if self.opt.use_active_learning and self.al_mode == "pool":
            idx += len(self.init_idxs) * 2
        return img, label, idx


class DataAugment(torch.nn.Module):
    def __init__(self, opt) -> None:
        super().__init__()
        self.opt = opt

    def forward(self, img):  # we assume inputs are always structured like this
        return data_augment(img, self.opt)


class CustomResize(torch.nn.Module):
    def __init__(self, opt) -> None:
        super().__init__()
        self.opt = opt

    def forward(self, img):  # we assume inputs are always structured like this
        return custom_resize(img, self.opt)


class DoNothing(torch.nn.Module):
    def __init__(self) -> None:
        super().__init__()

    def forward(self, img):  # we assume inputs are always structured like this
        return img


def data_augment(img, opt):
    img = np.array(img)
    if img.ndim == 2:
        img = np.expand_dims(img, axis=2)
        img = np.repeat(img, 3, axis=2)

    if random() < opt.blur_prob:
        sig = sample_continuous(opt.blur_sig)
        gaussian_blur(img, sig)

    if random() < opt.jpg_prob:
        method = sample_discrete(opt.jpg_method)
        qual = sample_discrete(opt.jpg_qual)
        img = jpeg_from_key(img, qual, method)

    return Image.fromarray(img)


def sample_continuous(s):
    if len(s) == 1:
        return s[0]
    if len(s) == 2:
        rg = s[1] - s[0]
        return random() * rg + s[0]
    raise ValueError("Length of iterable s should be 1 or 2.")


def sample_discrete(s):
    if len(s) == 1:
        return s[0]
    return choice(s)


def gaussian_blur(img, sigma):
    gaussian_filter(img[:, :, 0], output=img[:, :, 0], sigma=sigma)
    gaussian_filter(img[:, :, 1], output=img[:, :, 1], sigma=sigma)
    gaussian_filter(img[:, :, 2], output=img[:, :, 2], sigma=sigma)


def cv2_jpg(img, compress_val):
    img_cv2 = img[:, :, ::-1]
    encode_param = [int(cv2.IMWRITE_JPEG_QUALITY), compress_val]
    result, encimg = cv2.imencode(".jpg", img_cv2, encode_param)
    decimg = cv2.imdecode(encimg, 1)
    return decimg[:, :, ::-1]


def pil_jpg(img, compress_val):
    out = BytesIO()
    img = Image.fromarray(img)
    img.save(out, format="jpeg", quality=compress_val)
    img = Image.open(out)
    # load from memory before ByteIO closes
    img = np.array(img)
    out.close()
    return img


jpeg_dict = {"cv2": cv2_jpg, "pil": pil_jpg}


def jpeg_from_key(img, compress_val, key):
    method = jpeg_dict[key]
    return method(img, compress_val)


rz_dict = {
    "bilinear": Image.BILINEAR,
    "bicubic": Image.BICUBIC,
    "lanczos": Image.LANCZOS,
    "nearest": Image.NEAREST,
}


def custom_resize(img, opt):
    interp = sample_discrete(opt.rz_interp)
    return TF.resize(img, opt.loadSize, interpolation=rz_dict[interp])<|MERGE_RESOLUTION|>--- conflicted
+++ resolved
@@ -192,11 +192,7 @@
         img_path = self.total_list[idx]
         label = self.labels_dict[img_path]
         img = Image.open(img_path).convert("RGB")
-<<<<<<< HEAD
-        img = self.transform(img) 
-=======
         img = self.transform(img)
->>>>>>> c49aa766
         # shift all pool sample idxs by the size of the init dataset; prevents idx collision for dataset concatenation
         if self.opt.use_active_learning and self.al_mode == "pool":
             idx += len(self.init_idxs) * 2
